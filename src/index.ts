--- conflicted
+++ resolved
@@ -1,4 +1,6 @@
+import type { CallExpression } from 'estree';
 import WebpackError from 'webpack/lib/WebpackError.js';
+import type { javascript } from 'webpack5';
 import {
 	Options,
 	OptionsSchema,
@@ -112,94 +114,67 @@
 	private interceptTranslationFunctionCalls(
 		normalModuleFactory: NormalModuleFactory,
 	) {
-<<<<<<< HEAD
-		const { singleLocale } = this;
+		const { singleLocale, locales } = this;
 		const functionNames = this.options.functionNames ?? [this.options.functionName ?? '__'];
-
-		const handler = (parser) => {
-			const callExpressionNodeHandler = functionName => (callExpressionNode) => {
-=======
-		const { singleLocale, locales } = this;
-		const { functionName = '__' } = this.options;
 		const validator = localizedStringKeyValidator(locales, this.options.throwOnMissing);
 
-		onFunctionCall(
-			normalModuleFactory,
-			functionName,
-			(parser, callExpressionNode) => {
->>>>>>> e2dd42c9
-				const { module } = parser.state;
-				const firstArgumentNode = callExpressionNode.arguments[0];
+		const handler = (
+			functionName: string,
+			parser: javascript.JavascriptParser,
+			callExpressionNode: CallExpression,
+		) => {
+			const { module } = parser.state;
+			const firstArgumentNode = callExpressionNode.arguments[0];
 
-				if (
-					!(
-						callExpressionNode.arguments.length === 1
-						&& firstArgumentNode.type === 'Literal'
-						&& typeof firstArgumentNode.value === 'string'
-					)
-				) {
-					const location = callExpressionNode.loc!.start;
-					reportModuleWarning(
-						module,
-						new WebpackError(`[${name}] Ignoring confusing usage of localization function "${functionName}" in ${module.resource}:${location.line}:${location.column}`),
-					);
-
-					return;
-				}
-
-<<<<<<< HEAD
-				const location = callExpressionNode.loc.start;
+			if (
+				!(
+					callExpressionNode.arguments.length === 1
+					&& firstArgumentNode.type === 'Literal'
+					&& typeof firstArgumentNode.value === 'string'
+				)
+			) {
+				const location = callExpressionNode.loc!.start;
 				reportModuleWarning(
 					module,
-					new WebpackError(`[${LocalizeAssetsPlugin.name}] Ignoring confusing usage of localization function "${functionName}" in ${module.resource}:${location.line}:${location.column}`),
+					new WebpackError(`[${name}] Ignoring confusing usage of localization function "${functionName}" in ${module.resource}:${location.line}:${location.column}`),
 				);
-			};
-			for (const functionName of functionNames) {
-				parser.hooks.call
-					.for(functionName)
-					.tap(LocalizeAssetsPlugin.name, callExpressionNodeHandler(functionName));
+
+				return;
 			}
+			const stringKey: LocalizedStringKey = firstArgumentNode.value;
+
+			validator.assertValidLocaleString(
+				stringKey,
+				module,
+				callExpressionNode,
+			);
+
+			for (const fileDependency of this.fileDependencies) {
+				module.buildInfo.fileDependencies.add(fileDependency);
+			}
+
+			if (singleLocale) {
+				toConstantDependency(
+					parser,
+					JSON.stringify(locales[singleLocale][stringKey] || stringKey),
+				)(callExpressionNode);
+
+				this.trackStringKeys?.delete(stringKey);
+			} else {
+				const placeholder = getPlaceholder(stringKey);
+				toConstantDependency(parser, JSON.stringify(placeholder))(callExpressionNode);
+			}
+
+			return true;
 		};
 
-		normalModuleFactory.hooks.parser
-			.for('javascript/auto')
-			.tap(LocalizeAssetsPlugin.name, handler);
-		normalModuleFactory.hooks.parser
-			.for('javascript/dynamic')
-			.tap(LocalizeAssetsPlugin.name, handler);
-		normalModuleFactory.hooks.parser
-			.for('javascript/esm')
-			.tap(LocalizeAssetsPlugin.name, handler);
-	}
-=======
-				const stringKey: LocalizedStringKey = firstArgumentNode.value;
->>>>>>> e2dd42c9
-
-				validator.assertValidLocaleString(
-					stringKey,
-					module,
-					callExpressionNode,
-				);
-
-				for (const fileDependency of this.fileDependencies) {
-					module.buildInfo.fileDependencies.add(fileDependency);
-				}
-
-				if (singleLocale) {
-					toConstantDependency(
-						parser,
-						JSON.stringify(locales[singleLocale][stringKey] || stringKey),
-					)(callExpressionNode);
-
-					this.trackStringKeys?.delete(stringKey);
-				} else {
-					const placeholder = getPlaceholder(stringKey);
-					toConstantDependency(parser, JSON.stringify(placeholder))(callExpressionNode);
-				}
-
-				return true;
-			},
-		);
+		for (const functionName of functionNames) {
+			onFunctionCall(
+				normalModuleFactory,
+				functionName,
+				(parser, expr) => handler(functionName, parser, expr),
+			);
+		}
 	}
 }
 
