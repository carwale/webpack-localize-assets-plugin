--- conflicted
+++ resolved
@@ -1,10 +1,5 @@
-import type { CallExpression } from 'estree';
 import WebpackError from 'webpack/lib/WebpackError.js';
-<<<<<<< HEAD
-import type { javascript } from 'webpack5';
-=======
-import type { SimpleCallExpression } from 'estree';
->>>>>>> c9ed7877
+import type { Identifier, SimpleCallExpression } from 'estree';
 import {
 	Options,
 	validateOptions,
@@ -34,6 +29,7 @@
 	fileNameTemplatePlaceholder,
 } from './multi-locale';
 import { callLocalizeCompiler } from './utils/call-localize-compiler';
+import { stringifyAst } from './utils/stringify-ast';
 
 // eslint-disable-next-line @typescript-eslint/no-var-requires
 const { name } = require('../package.json');
@@ -47,7 +43,7 @@
 
 	private readonly localizeCompiler: LocalizeCompiler<LocalizedData>;
 
-	private readonly functionName: string;
+	private readonly functionNames: string[];
 
 	private locales: LocalesMap<LocalizedData> = {};
 
@@ -60,8 +56,8 @@
 
 		this.options = options;
 
-		const functionName = options.functionName ?? '__';
-		this.functionName = functionName;
+		const functionNames = this.options.functionNames ?? [this.options.functionName ?? '__'];
+		this.functionNames = functionNames;
 
 		this.localeNames = Object.keys(options.locales);
 		if (this.localeNames.length === 1) {
@@ -75,7 +71,8 @@
 					const [key] = localizerArguments;
 
 					if (localizerArguments.length > 1) {
-						this.emitWarning(`[${name}] Ignoring confusing usage of localization function: ${functionName}(${localizerArguments.join(', ')})`);
+						const code = stringifyAst(this.callNode);
+						this.emitWarning(`[${name}] Ignoring confusing usage of localization function: ${code})`);
 						return key;
 					}
 
@@ -159,22 +156,21 @@
 	private interceptTranslationFunctionCalls(
 		normalModuleFactory: NormalModuleFactory,
 	) {
-<<<<<<< HEAD
-		const { singleLocale, locales } = this;
-		const functionNames = this.options.functionNames ?? [this.options.functionName ?? '__'];
+		const { locales, singleLocale, functionNames } = this;
 		const validator = localizedStringKeyValidator(locales, this.options.throwOnMissing);
 
 		const handler = (
+			parser: WP5.javascript.JavascriptParser,
+			callExpressionNode: SimpleCallExpression,
 			functionName: string,
-			parser: javascript.JavascriptParser,
-			callExpressionNode: CallExpression,
 		) => {
 			const { module } = parser.state;
 			const firstArgumentNode = callExpressionNode.arguments[0];
 
+			// Enforce minimum requirement that first argument is a string
 			if (
 				!(
-					callExpressionNode.arguments.length === 1
+					callExpressionNode.arguments.length > 0
 					&& firstArgumentNode.type === 'Literal'
 					&& typeof firstArgumentNode.value === 'string'
 				)
@@ -184,36 +180,8 @@
 					module,
 					new WebpackError(`[${name}] Ignoring confusing usage of localization function "${functionName}" in ${module.resource}:${location.line}:${location.column}`),
 				);
-
 				return;
 			}
-=======
-		const { locales, singleLocale, functionName } = this;
-		const validator = localizedStringKeyValidator(locales, this.options.throwOnMissing);
-
-		onFunctionCall(
-			normalModuleFactory,
-			functionName,
-			(parser, callExpressionNode) => {
-				const { module } = parser.state;
-				const firstArgumentNode = callExpressionNode.arguments[0];
-
-				// Enforce minimum requirement that first argument is a string
-				if (
-					!(
-						callExpressionNode.arguments.length > 0
-						&& firstArgumentNode.type === 'Literal'
-						&& typeof firstArgumentNode.value === 'string'
-					)
-				) {
-					const location = callExpressionNode.loc!.start;
-					reportModuleWarning(
-						module,
-						new WebpackError(`[${name}] Ignoring confusing usage of localization function "${functionName}" in ${module.resource}:${location.line}:${location.column}`),
-					);
-					return;
-				}
->>>>>>> c9ed7877
 
 			const stringKey: LocalizedStringKey = firstArgumentNode.value;
 
@@ -227,36 +195,12 @@
 				module.buildInfo.fileDependencies.add(fileDependency);
 			}
 
-<<<<<<< HEAD
-			if (singleLocale) {
-				toConstantDependency(
-					parser,
-					JSON.stringify(locales[singleLocale][stringKey] || stringKey),
-				)(callExpressionNode);
-
-				this.trackStringKeys?.delete(stringKey);
-			} else {
-				if (!module.buildInfo.localized) {
-					module.buildInfo.localized = {};
-				}
-=======
-				const replacement = (
-					singleLocale
-						? this.getLocalizedString(callExpressionNode, stringKey, module, singleLocale)
-						: this.getMarkedFunctionPlaceholder(callExpressionNode, stringKey, module)
-				);
-				toConstantDependency(parser, replacement)(callExpressionNode);
->>>>>>> c9ed7877
-
-				if (!module.buildInfo.localized[stringKey]) {
-					module.buildInfo.localized[stringKey] = this.localeNames.map(
-						locale => locales[locale][stringKey],
-					);
-				}
-
-				const placeholder = getPlaceholder(stringKey);
-				toConstantDependency(parser, JSON.stringify(placeholder))(callExpressionNode);
-			}
+			const replacement = (
+				singleLocale
+					? this.getLocalizedString(callExpressionNode, stringKey, module, singleLocale)
+					: this.getMarkedFunctionPlaceholder(callExpressionNode, stringKey, module)
+			);
+			toConstantDependency(parser, replacement)(callExpressionNode);
 
 			return true;
 		};
@@ -265,7 +209,7 @@
 			onFunctionCall(
 				normalModuleFactory,
 				functionName,
-				(parser, expr) => handler(functionName, parser, expr),
+				(parser, node) => handler(parser, node, functionName),
 			);
 		}
 	}
