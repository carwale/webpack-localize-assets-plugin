import MagicString from 'magic-string';
import { RawSource, SourceMapSource, SourceAndMapResult } from 'webpack-sources';
import WebpackError from 'webpack/lib/WebpackError.js';
import { RawSourceMap } from 'source-map';
import acorn from 'acorn';
import type { Literal, SimpleCallExpression } from 'estree';
import { isWebpack5Compilation, deleteAsset } from './utils/webpack';
import { sha256 } from './utils/sha256';
import * as base64 from './utils/base64';
import {
	Compilation,
	LocalesMap,
	LocaleName,
	WP5,
	LocalizeCompiler,
} from './types';
import type { StringKeysCollection } from './utils/track-unused-localized-strings';
import { callLocalizeCompiler } from './utils/localize-compiler';

// eslint-disable-next-line @typescript-eslint/no-var-requires
const { name } = require('../package.json');

function findSubstringLocations(
	string: string,
	substring: string,
): number[] {
	const indices: number[] = [];
	let index = string.indexOf(substring);

	while (index > -1) {
		indices.push(index);
		index = string.indexOf(substring, index + 1);
	}

	return indices;
}

export type PlaceholderLocation = {
	index: number;
	endIndex: number;
} & ({ expr: SimpleCallExpression } | { key: string });

export const fileNameTemplatePlaceholder = `[locale:${sha256('locale-placeholder').slice(0, 8)}]`;

const fileNameTemplatePlaceholderPattern = new RegExp(fileNameTemplatePlaceholder.replace(/[[\]]/g, '\\$&'), 'g');
const isJsFile = /\.js$/;
const isSourceMap = /\.js\.map$/;

const placeholderPrefix = sha256('localize-assets-plugin-placeholder-prefix').slice(0, 8);
const placeholderSuffix = '|';

function locatePlaceholders(sourceString: string, expectCallExpression: boolean) {
	const placeholderLocations: PlaceholderLocation[] = [];

	const possibleLocations = findSubstringLocations(sourceString, placeholderPrefix);
	for (const placeholderIndex of possibleLocations) {
		const startIndex = placeholderIndex + placeholderPrefix.length;
		const suffixIndex = sourceString.indexOf(placeholderSuffix, startIndex);

		if (suffixIndex === -1) {
			continue;
		}

		const placeholder = sourceString.slice(startIndex, suffixIndex);

		const decoded = base64.decode(placeholder);

		if (expectCallExpression) {
			// the decoded string is a JS expression
			const expr = acorn.parseExpressionAt(decoded, 0, { ecmaVersion: 'latest' });
			placeholderLocations.push({
				expr: expr as unknown as SimpleCallExpression,
				index: placeholderIndex,
				endIndex: suffixIndex + placeholderSuffix.length,
			});
		} else {
			// the decoded string is the stringKey
			placeholderLocations.push({
				key: decoded,
				index: placeholderIndex,
				endIndex: suffixIndex + placeholderSuffix.length,
			});
		}
	}

	return placeholderLocations;
}

function localizeAsset<LocalizedData>(
	locales: LocalesMap<LocalizedData>,
	locale: LocaleName,
	assetName: string,
	placeholderLocations: PlaceholderLocation[],
	fileNamePlaceholderLocations: number[],
	source: string,
	map: RawSourceMap | null,
	compilation: Compilation,
	localizeCompiler: LocalizeCompiler<LocalizedData> | undefined,
	trackStringKeys: StringKeysCollection | undefined,
) {
	const localeData = locales[locale];
	const magicStringInstance = new MagicString(source);

<<<<<<< HEAD
	// Localze strings
	for (const loc of placeholderLocations) {
		let stringKey;

		if (localizeCompiler) {
			const callExpr = (loc as { expr: SimpleCallExpression }).expr;
			stringKey = (callExpr.arguments[0] as Literal).value as string;
			const localizedCode = callLocalizeCompiler(
				localizeCompiler,
				{
					callNode: callExpr,
					resolve: (key: string) => localeData[key],
					emitWarning: (message) => {
						compilation.warnings.push(new WebpackError(message));
					},
					emitError(message) {
						compilation.errors.push(new WebpackError(message));
					},
				},
				locale,
			);

			// we're running before minification, so we can safely assume that the
			// placeholder is directly inside a string literal.
			// `localizedCode` is an arbitrary JS expression,
			// so we want to replace code one character either side of the placeholder
			// in order to eat the string literal's quotes.
			magicStringInstance.overwrite(
				loc.index - 1,
				loc.endIndex + 1,
				localizedCode,
			);
		} else {
			// if localizedCompiler is undefined then LocalizedValue = string.
			stringKey = (loc as { key: string }).key;

			// we're running after minification, which means that the placeholder
			// may have (eg) been concated into another string.
			// so here we're going to replace only the placeholder itself
			const localizedString = JSON.stringify(localeData[stringKey] || stringKey).slice(1, -1);
			magicStringInstance.overwrite(
				loc.index,
				loc.endIndex,
				localizedString,
			);
		}
=======
	// Localize strings
	for (const { stringKey, index, endIndex } of placeholderLocations) {
		const localizedString = JSON.stringify(localeData[stringKey] || stringKey).slice(1, -1);
>>>>>>> aa2483be

		// For Webpack 5 cache hits
		trackStringKeys?.delete(stringKey);
	}

	// Localize chunk requests
	for (const location of fileNamePlaceholderLocations) {
		magicStringInstance.overwrite(
			location,
			location + fileNameTemplatePlaceholder.length,
			locale,
		);
	}

	const localizedCode = magicStringInstance.toString();

	if (map) {
		const newSourceMap = magicStringInstance.generateMap({
			source: assetName,
			includeContent: true,
		});

		return new SourceMapSource(
			localizedCode,
			assetName,
			newSourceMap,
			source,
			map,
			true,
		);
	}
	return new RawSource(localizedCode);
}

export function generateLocalizedAssets<LocalizedData>(
	compilation: Compilation,
	localeNames: LocaleName[],
	locales: LocalesMap<LocalizedData>,
	sourceMapForLocales: LocaleName[],
	trackStringKeys: StringKeysCollection | undefined,
	localizeCompiler: LocalizeCompiler<LocalizedData> | undefined,
) {
	const generateLocalizedAssetsHandler = async () => {
		const assetsWithInfo = (compilation as WP5.Compilation).getAssets()
			.filter(asset => asset.name.includes(fileNameTemplatePlaceholder));

		await Promise.all(assetsWithInfo.map(async (asset) => {
			const { source, map } = asset.source.sourceAndMap() as SourceAndMapResult;
			const localizedAssetNames: string[] = [];

			if (isJsFile.test(asset.name)) {
				const sourceString = source.toString();
				const placeholderLocations = locatePlaceholders(sourceString, !!localizeCompiler);
				const fileNamePlaceholderLocations = findSubstringLocations(
					sourceString,
					fileNameTemplatePlaceholder,
				);

				await Promise.all(localeNames.map(async (locale) => {
					let newAssetName = asset.name.replace(fileNameTemplatePlaceholderPattern, locale);

					// object spread breaks types
					// eslint-disable-next-line prefer-object-spread
					const newInfo = Object.assign(
						{},
						asset.info,
						{ locale },
					);

					// Add localce to hash for RealContentHashPlugin plugin
					if (newInfo.contenthash) {
						let { contenthash } = newInfo;

						if (Array.isArray(contenthash)) {
							contenthash = contenthash.map((chash) => {
								const newContentHash = sha256(chash + locale).slice(0, chash.length);
								newAssetName = newAssetName.replace(chash, newContentHash);
								return newContentHash;
							});
						} else {
							const newContentHash = sha256(contenthash + locale).slice(0, contenthash.length);
							newAssetName = newAssetName.replace(contenthash, newContentHash);
							contenthash = newContentHash;
						}

						newInfo.contenthash = contenthash;
					}

					localizedAssetNames.push(newAssetName);

					const localizedSource = localizeAsset(
						locales,
						locale,
						newAssetName,
						placeholderLocations,
						fileNamePlaceholderLocations,
						sourceString,
						(
							sourceMapForLocales.includes(locale)
								? map
								: null
						),
						compilation,
						localizeCompiler,
						trackStringKeys,
					);

					// @ts-expect-error Outdated @type
					compilation.emitAsset(
						newAssetName,
						localizedSource,
						newInfo,
					);
				}));
			} else {
				let localesToIterate = localeNames;
				if (isSourceMap.test(asset.name) && sourceMapForLocales) {
					localesToIterate = sourceMapForLocales;
				}

				await Promise.all(localesToIterate.map(async (locale) => {
					const newAssetName = asset.name.replace(fileNameTemplatePlaceholderPattern, locale);
					localizedAssetNames.push(newAssetName);

					// @ts-expect-error Outdated @type
					compilation.emitAsset(
						newAssetName,
						asset.source,
						asset.info,
					);
				}));
			}

			// Delete original unlocalized asset
			deleteAsset(compilation, asset.name, localizedAssetNames);
		}));
	};

	// When we have a custom localisation compiler,
	// we have to run asset generation before minification,
	// since the compiler may generate code which needs minifying.
	// Otherwise, we can run after minification as an optimisation
	if (isWebpack5Compilation(compilation)) {
<<<<<<< HEAD
		const stage = localizeCompiler
			? (compilation.constructor as typeof WP5.Compilation).PROCESS_ASSETS_STAGE_DERIVED
			: (compilation.constructor as typeof WP5.Compilation).PROCESS_ASSETS_STAGE_ANALYSE;
		compilation.hooks.processAssets.tapPromise(
			{ name, stage },
=======
		const Webpack5Compilation = compilation.constructor as typeof WP5.Compilation;

		compilation.hooks.processAssets.tapPromise(
			{
				name,

				/**
				 * Important this this happens before PROCESS_ASSETS_STAGE_OPTIMIZE_SIZE,
				 * which is where RealContentHashPlugin re-hashes assets:
				 * https://github.com/webpack/webpack/blob/f0298fe46f/lib/optimize/RealContentHashPlugin.js#L140
				 *
				 * PROCESS_ASSETS_STAGE_SUMMARIZE isn't actually used by Webpack, but there seemed to be
				 * other plugins that were relying on it to summarize assets.
				 *
				 * All "process assets" stages:
				 * https://github.com/webpack/webpack/blob/f0298fe46f/lib/Compilation.js#L5125-L5204
				 */
				stage: Webpack5Compilation.PROCESS_ASSETS_STAGE_SUMMARIZE - 1,
				additionalAssets: true,
			},
>>>>>>> aa2483be
			generateLocalizedAssetsHandler,
		);
	} else {
		const hook = localizeCompiler
			? compilation.hooks.additionalAssets
			: compilation.hooks.optimizeAssets;
		hook.tapPromise(
			name,
			generateLocalizedAssetsHandler,
		);
	}
}

export function getPlaceholder(value: string) {
	return placeholderPrefix + base64.encode(value) + placeholderSuffix;
}<|MERGE_RESOLUTION|>--- conflicted
+++ resolved
@@ -101,7 +101,6 @@
 	const localeData = locales[locale];
 	const magicStringInstance = new MagicString(source);
 
-<<<<<<< HEAD
 	// Localze strings
 	for (const loc of placeholderLocations) {
 		let stringKey;
@@ -148,11 +147,6 @@
 				localizedString,
 			);
 		}
-=======
-	// Localize strings
-	for (const { stringKey, index, endIndex } of placeholderLocations) {
-		const localizedString = JSON.stringify(localeData[stringKey] || stringKey).slice(1, -1);
->>>>>>> aa2483be
 
 		// For Webpack 5 cache hits
 		trackStringKeys?.delete(stringKey);
@@ -296,34 +290,26 @@
 	// since the compiler may generate code which needs minifying.
 	// Otherwise, we can run after minification as an optimisation
 	if (isWebpack5Compilation(compilation)) {
-<<<<<<< HEAD
+		const Webpack5Compilation = compilation.constructor as typeof WP5.Compilation;
 		const stage = localizeCompiler
-			? (compilation.constructor as typeof WP5.Compilation).PROCESS_ASSETS_STAGE_DERIVED
-			: (compilation.constructor as typeof WP5.Compilation).PROCESS_ASSETS_STAGE_ANALYSE;
+			? Webpack5Compilation.PROCESS_ASSETS_STAGE_DERIVED
+			/**
+			 * Important this this happens before PROCESS_ASSETS_STAGE_OPTIMIZE_HASH,
+			 * which is where RealContentHashPlugin re-hashes assets:
+			 * https://github.com/webpack/webpack/blob/f0298fe46f/lib/optimize/RealContentHashPlugin.js#L140
+			 *
+			 * PROCESS_ASSETS_STAGE_SUMMARIZE happens after minification
+			 * (PROCESS_ASSETS_STAGE_OPTIMIZE_SIZE) but before re-hashing
+			 * (PROCESS_ASSETS_STAGE_OPTIMIZE_HASH). PROCESS_ASSETS_STAGE_SUMMARIZE
+			 * isn't actually used by Webpack, but there seemed to be other plugins
+			 * that were relying on it to summarize assets, so it makes sense to run just before that.
+			 *
+			 * All "process assets" stages:
+			 * https://github.com/webpack/webpack/blob/f0298fe46f/lib/Compilation.js#L5125-L5204
+			 */
+			: Webpack5Compilation.PROCESS_ASSETS_STAGE_SUMMARIZE - 1;
 		compilation.hooks.processAssets.tapPromise(
-			{ name, stage },
-=======
-		const Webpack5Compilation = compilation.constructor as typeof WP5.Compilation;
-
-		compilation.hooks.processAssets.tapPromise(
-			{
-				name,
-
-				/**
-				 * Important this this happens before PROCESS_ASSETS_STAGE_OPTIMIZE_SIZE,
-				 * which is where RealContentHashPlugin re-hashes assets:
-				 * https://github.com/webpack/webpack/blob/f0298fe46f/lib/optimize/RealContentHashPlugin.js#L140
-				 *
-				 * PROCESS_ASSETS_STAGE_SUMMARIZE isn't actually used by Webpack, but there seemed to be
-				 * other plugins that were relying on it to summarize assets.
-				 *
-				 * All "process assets" stages:
-				 * https://github.com/webpack/webpack/blob/f0298fe46f/lib/Compilation.js#L5125-L5204
-				 */
-				stage: Webpack5Compilation.PROCESS_ASSETS_STAGE_SUMMARIZE - 1,
-				additionalAssets: true,
-			},
->>>>>>> aa2483be
+			{ name, stage, additionalAssets: true },
 			generateLocalizedAssetsHandler,
 		);
 	} else {
